--- conflicted
+++ resolved
@@ -193,8 +193,5 @@
     # return P_out, Thrust, C_P, C_T, C_P_local_arr, C_T_local_arr    # Only for comparing C_P_local diagrams etc. 
 
     # test Github 3
-<<<<<<< HEAD
-    #test Sevi 
-=======
     # test Fabian 1
->>>>>>> 5ffa5cb0
+    # test Sevi 